--- conflicted
+++ resolved
@@ -47,20 +47,6 @@
                 oqparam), []
         else:
             sitecol, assets_by_site = None, []
-<<<<<<< HEAD
-        print 'Reading the source model...'
-        csm = readinput.get_composite_source_model(
-            oqparam, sitecol, prefilter=filtersources, in_memory=filtersources)
-        assoc = csm.get_rlzs_assoc()
-        print assoc.csm_info
-        print('See https://github.com/gem/oq-risklib/blob/master/docs/'
-              'effective-realizations.rst for an explanation')
-        print assoc
-        if filtersources:
-            info = readinput.get_job_info(oqparam, csm, sitecol)
-            for k in sorted(info):
-                print k, info[k]
-=======
         if 'source_model_logic_tree' in oqparam.inputs:
             print 'Reading the source model...'
             csm = readinput.get_composite_source_model(
@@ -75,7 +61,6 @@
                 info = readinput.get_job_info(oqparam, csm, sitecol)
                 for k in sorted(info):
                     print k, info[k]
->>>>>>> 38210a26
         if len(assets_by_site):
             print 'assets = %d' % sum(len(assets) for assets in assets_by_site)
     else:
