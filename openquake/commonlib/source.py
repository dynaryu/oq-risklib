# Copyright (c) 2010-2015, GEM Foundation.
#
# OpenQuake is free software: you can redistribute it and/or modify it
# under the terms of the GNU Affero General Public License as published
# by the Free Software Foundation, either version 3 of the License, or
# (at your option) any later version.
#
# OpenQuake is distributed in the hope that it will be useful,
# but WITHOUT ANY WARRANTY; without even the implied warranty of
# MERCHANTABILITY or FITNESS FOR A PARTICULAR PURPOSE.  See the
# GNU General Public License for more details.
#
# You should have received a copy of the GNU Affero General Public License
# along with OpenQuake.  If not, see <http://www.gnu.org/licenses/>.

import logging
import operator
import collections
import random
from lxml import etree

from openquake.baselib.general import AccumDict, groupby
from openquake.commonlib.node import read_nodes
from openquake.commonlib import valid, logictree, sourceconverter
from openquake.commonlib.nrml import nodefactory, PARSE_NS_MAP


class DuplicatedID(Exception):
    """Raised when two sources with the same ID are found in a source model"""


class LtRealization(object):
    """
    Composite realization build on top of a source model realization and
    a GSIM realization.
    """
    def __init__(self, ordinal, sm_lt_path, gsim_rlz, weight, col_ids=()):
        self.ordinal = ordinal
        self.sm_lt_path = sm_lt_path
        self.gsim_rlz = gsim_rlz
        self.weight = weight
        self.col_ids = col_ids

    def __repr__(self):
        if self.col_ids:
            col = ',col=' + ','.join(map(str, sorted(self.col_ids)))
        else:
            col = ''
        return '<%d,%s,w=%s%s>' % (self.ordinal, self.uid, self.weight, col)

    @property
    def gsim_lt_path(self):
        return self.gsim_rlz.lt_path

    @property
    def uid(self):
        """An unique identifier for effective realizations"""
        return '_'.join(self.sm_lt_path) + ',' + self.gsim_rlz.uid


def get_skeleton(sm):
    """
    Return a copy of the source model `sm` which is empty, i.e. without
    sources.
    """
    trt_models = [TrtModel(tm.trt, [], tm.num_ruptures, tm.min_mag,
                           tm.max_mag, tm.gsims, tm.id)
                  for tm in sm.trt_models]
    return SourceModel(sm.name, sm.weight, sm.path, trt_models, sm.gsim_lt,
                       sm.ordinal, sm.samples)

SourceModel = collections.namedtuple(
    'SourceModel', 'name weight path trt_models gsim_lt ordinal samples')


class TrtModel(collections.Sequence):
    """
    A container for the following parameters:

    :param str trt:
        the tectonic region type all the sources belong to
    :param list sources:
        a list of hazardlib source objects
    :param int num_ruptures:
        the total number of ruptures generated by the given sources
    :param min_mag:
        the minimum magnitude among the given sources
    :param max_mag:
        the maximum magnitude among the given sources
    :param gsims:
        the GSIMs associated to tectonic region type
    :param id:
        an optional numeric ID (default None) useful to associate
        the model to a database object
    """
    POINT_SOURCE_WEIGHT = 1 / 40.

    @classmethod
    def collect(cls, sources):
        """
        :param sources: dictionaries with a key 'tectonicRegion'
        :returns: an ordered list of TrtModel instances
        """
        source_stats_dict = {}
        for src in sources:
            trt = src['tectonicRegion']
            if trt not in source_stats_dict:
                source_stats_dict[trt] = TrtModel(trt)
            tm = source_stats_dict[trt]
            if not tm.sources:

                # we increate the rupture counter by 1,
                # to avoid filtering away the TRTModel
                tm.num_ruptures = 1

                # we append just one source per TRTModel, so that
                # the memory occupation is insignificand and at
                # the same time we avoid the RuntimeError
                # "All sources were filtered away"
                tm.sources.append(src)

        # return TrtModels, ordered by TRT string
        return sorted(source_stats_dict.itervalues())

    def __init__(self, trt, sources=None, num_ruptures=0,
                 min_mag=None, max_mag=None, gsims=None, id=0):
        self.trt = trt
        self.sources = sources or []
        self.num_ruptures = num_ruptures
        self.min_mag = min_mag
        self.max_mag = max_mag
        self.gsims = gsims or []
        self.id = id
        for src in self.sources:
            self.update(src)

    def update(self, src):
        """
        Update the attributes sources, min_mag, max_mag
        according to the given source.

        :param src:
            an instance of :class:
            `openquake.hazardlib.source.base.BaseSeismicSource`
        """
        assert src.tectonic_region_type == self.trt, (
            src.tectonic_region_type, self.trt)
        self.sources.append(src)
        min_mag, max_mag = src.get_min_max_mag()
        prev_min_mag = self.min_mag
        if prev_min_mag is None or min_mag < prev_min_mag:
            self.min_mag = min_mag
        prev_max_mag = self.max_mag
        if prev_max_mag is None or max_mag > prev_max_mag:
            self.max_mag = max_mag

    def update_num_ruptures(self, src):
        """
        Update the attribute num_ruptures according to the given source.

        :param src:
            an instance of :class:
            `openquake.hazardlib.source.base.BaseSeismicSource`
        :returns:
            the weight of the source, as a function of the number
            of ruptures generated by the source
        """
        num_ruptures = src.count_ruptures()
        self.num_ruptures += num_ruptures
        weight = (num_ruptures * self.POINT_SOURCE_WEIGHT
                  if src.__class__.__name__ == 'PointSource'
                  else num_ruptures)
        return weight

    def split_sources_and_count_ruptures(self, area_source_discretization):
        """
        Split the current .sources and replace them with new ones.
        Also, update the total .num_ruptures and the .weigth of each
        source. Finally, make sure the sources are ordered.

        :param area_source_discretization: parameter from the job.ini
        """
        sources = []
        for src in self:
            for ss in sourceconverter.split_source(
                    src, area_source_discretization):
                ss.weight = self.update_num_ruptures(ss)
                sources.append(ss)
        self.sources = sorted(sources, key=operator.attrgetter('source_id'))

    def __repr__(self):
        return '<%s #%d %s, %d source(s), %d rupture(s)>' % (
            self.__class__.__name__, self.id, self.trt,
            len(self.sources), self.num_ruptures)

    def __lt__(self, other):
        """
        Make sure there is a precise ordering of TrtModel objects.
        Objects with less sources are put first; in case the number
        of sources is the same, use lexicographic ordering on the trts
        """
        num_sources = len(self.sources)
        other_sources = len(other.sources)
        if num_sources == other_sources:
            return self.trt < other.trt
        return num_sources < other_sources

    def __getitem__(self, i):
        return self.sources[i]

    def __iter__(self):
        return iter(self.sources)

    def __len__(self):
        return len(self.sources)


def parse_source_model(fname, converter, apply_uncertainties=lambda src: None):
    """
    Parse a NRML source model and return an ordered list of TrtModel
    instances.

    :param str fname:
        the full pathname of the source model file
    :param converter:
        :class:`openquake.commonlib.source.SourceConverter` instance
    :param apply_uncertainties:
        a function modifying the sources (or do nothing)
    """
    converter.fname = fname
    source_stats_dict = {}
    source_ids = set()
    src_nodes = read_nodes(fname, lambda elem: 'Source' in elem.tag,
                           nodefactory['sourceModel'])
    for no, src_node in enumerate(src_nodes, 1):
        src = converter.convert_node(src_node)
        if src.source_id in source_ids:
            raise DuplicatedID(
                'The source ID %s is duplicated!' % src.source_id)
        apply_uncertainties(src)
        trt = src.tectonic_region_type
        if trt not in source_stats_dict:
            source_stats_dict[trt] = TrtModel(trt)
        source_stats_dict[trt].update(src)
        source_ids.add(src.source_id)
        if no % 10000 == 0:  # log every 10,000 sources parsed
            logging.info('Parsed %d sources from %s', no, fname)

    # return ordered TrtModels
    return sorted(source_stats_dict.itervalues())


def agg_prob(acc, prob):
    """Aggregation function for probabilities"""
    return 1. - (1. - acc) * (1. - prob)


class RlzsAssoc(collections.Mapping):
    """
    Realization association class. It should not be instantiated directly,
    but only via the method :meth:
    `openquake.commonlib.source.CompositeSourceModel.get_rlzs_assoc`.

    :attr realizations: list of LtRealization objects
    :attr gsim_by_trt: list of dictionaries {trt: gsim}
    :attr rlzs_assoc: dictionary {trt_model_id, gsim: rlzs}
    :attr rlzs_by_smodel: dictionary {source_model_ordinal: rlzs}

    For instance, for the non-trivial logic tree in
    :mod:`openquake.qa_tests_data.classical.case_15`, which has 4 tectonic
    region types and 4 + 2 + 2 realizations, there are the following
    associations:

    (0, 'BooreAtkinson2008') ['#0-SM1-BA2008_C2003', '#1-SM1-BA2008_T2002']
    (0, 'CampbellBozorgnia2008') ['#2-SM1-CB2008_C2003', '#3-SM1-CB2008_T2002']
    (1, 'Campbell2003') ['#0-SM1-BA2008_C2003', '#2-SM1-CB2008_C2003']
    (1, 'ToroEtAl2002') ['#1-SM1-BA2008_T2002', '#3-SM1-CB2008_T2002']
    (2, 'BooreAtkinson2008') ['#4-SM2_a3pt2b0pt8-BA2008']
    (2, 'CampbellBozorgnia2008') ['#5-SM2_a3pt2b0pt8-CB2008']
    (3, 'BooreAtkinson2008') ['#6-SM2_a3b1-BA2008']
    (3, 'CampbellBozorgnia2008') ['#7-SM2_a3b1-CB2008']
    """
    def __init__(self, csm_info, rlzs_assoc=None):
        self.csm_info = csm_info
        self.rlzs_assoc = rlzs_assoc or collections.defaultdict(list)
        self.gsim_by_trt = {}  # rlz -> {trt: gsim}
        self.rlzs_by_smodel = collections.OrderedDict()

    @property
    def realizations(self):
        """Flat list with all the realizations"""
        return sum(self.rlzs_by_smodel.itervalues(), [])

    def get_gsims_by_trt_id(self):
        """Returns associations trt_id -> [GSIM instance, ...]"""
        return groupby(
            self.rlzs_assoc, operator.itemgetter(0),
            lambda group: sorted(valid.gsim(gsim)
                                 for trt_id, gsim in group))

    def _add_realizations(self, idx, lt_model, realizations):
        gsim_lt = lt_model.gsim_lt
        rlzs = []
        for i, gsim_rlz in enumerate(realizations):
            weight = float(lt_model.weight) * float(gsim_rlz.weight)
            rlz = LtRealization(idx, lt_model.path, gsim_rlz, weight, set())
            self.gsim_by_trt[rlz] = dict(zip(gsim_lt.all_trts, gsim_rlz.value))
            for trt_model in lt_model.trt_models:
                trt = trt_model.trt
                gsim = gsim_lt.get_gsim_by_trt(gsim_rlz, trt)
                self.rlzs_assoc[trt_model.id, gsim].append(rlz)
                trt_model.gsims = gsim_lt.values[trt]
                if lt_model.samples > 1:  # oversampling
                    col_idx = self.csm_info.get_col_idx(trt_model.id, i)
                    rlz.col_ids.add(col_idx)
            idx += 1
            rlzs.append(rlz)
        self.rlzs_by_smodel[lt_model.ordinal] = rlzs
        return idx

    def combine_curves(self, results, agg, acc):
<<<<<<< HEAD
=======
        """
        :param results: dictionary (trt_model_id, gsim_name) -> curves
        :param agg: aggregation function (composition of probabilities)
        :returns: a dictionary rlz -> aggregated curves
        """
        ad = AccumDict({rlz: acc for rlz in self.realizations})
        for key, value in results.iteritems():
            for rlz in self.rlzs_assoc[key]:
                ad[rlz] = agg(ad[rlz], value)
        return ad

    def combine(self, results, agg=agg_prob):
>>>>>>> 9bdf09b1
        """
        :param results: a dictionary (trt_model_id, gsim_name) -> floats
        :param agg: an aggregation function
        :returns: a dictionary rlz -> aggregated floats

        Example: a case with tectonic region type T1 with GSIMS A, B, C
        and tectonic region type T2 with GSIMS D, E.

        >>> assoc = RlzsAssoc(CompositionInfo([]), {
        ... ('T1', 'A'): ['r0', 'r1'],
        ... ('T1', 'B'): ['r2', 'r3'],
        ... ('T1', 'C'): ['r4', 'r5'],
        ... ('T2', 'D'): ['r0', 'r2', 'r4'],
        ... ('T2', 'E'): ['r1', 'r3', 'r5']})
        ...
        >>> results = {
        ... ('T1', 'A'): 0.01,
        ... ('T1', 'B'): 0.02,
        ... ('T1', 'C'): 0.03,
        ... ('T2', 'D'): 0.04,
        ... ('T2', 'E'): 0.05,}
        ...
        >>> combinations = assoc.combine(results, operator.add, 0)
        >>> for key, value in sorted(combinations.items()): print key, value
        r0 0.05
        r1 0.06
        r2 0.06
        r3 0.07
        r4 0.07
        r5 0.08

        You can check that all the possible sums are performed:

        r0: 0.01 + 0.04 (T1A + T2D)
        r1: 0.01 + 0.05 (T1A + T2E)
        r2: 0.02 + 0.04 (T1B + T2D)
        r3: 0.02 + 0.05 (T1B + T2E)
        r4: 0.03 + 0.04 (T1C + T2D)
        r5: 0.03 + 0.05 (T1C + T2E)

        In reality, the `combine_curves` method is used with hazard_curves and
        the aggregation function is the `agg_curves` function, a composition of
        probability, which however is close to the sum for small probabilities.
        """
<<<<<<< HEAD
        ad = AccumDict({rlz: acc for rlz in self.realizations})
        for key, value in results.iteritems():
            for rlz in self.rlzs_assoc[key]:
                ad[rlz] = agg(ad[rlz], value)
        return ad

    def combine(self, results):
        """
        Combine probabilities. Works when results is a dictionary
        key -> array of floats
        """
        ad = AccumDict({rlz: 0 for rlz in self.realizations})
        for key, value in results.iteritems():
            for rlz in self.rlzs_assoc[key]:
                ad[rlz] = agg_prob(ad[rlz], value)
=======
        ad = AccumDict()
        for key, value in results.iteritems():
            for rlz in self.rlzs_assoc[key]:
                ad[rlz] = agg(ad.get(rlz, 0), value)
>>>>>>> 9bdf09b1
        return ad

    def __iter__(self):
        return self.rlzs_assoc.iterkeys()

    def __getitem__(self, key):
        return self.rlzs_assoc[key]

    def __len__(self):
        return len(self.rlzs_assoc)

    def __str__(self):
        pairs = []
        for key in sorted(self.rlzs_assoc):
            rlzs = map(str, self.rlzs_assoc[key])
            if len(rlzs) > 10:  # short representation
                rlzs = ['%d realizations' % len(rlzs)]
            pairs.append(('%s,%s' % key, rlzs))
        return '<%s\n%s>' % (self.__class__.__name__,
                             '\n'.join('%s: %s' % pair for pair in pairs))


class CompositionInfo(object):
    """
    An object to collect information about the composition of
    a composite source model.
    """
    def __init__(self, source_models):
        self._col_dict = {}  # dictionary trt_id, idx -> col_idx
        self._num_samples = {}  # trt_id -> num_samples
        self.source_models = map(get_skeleton, source_models)
        col_idx = 0
        for sm in source_models:
            for trt_model in sm.trt_models:
                trt_id = trt_model.id
                if sm.samples > 1:
                    self._num_samples[trt_id] = sm.samples
                for idx in range(sm.samples):
                    self._col_dict[trt_id, idx] = col_idx
                    col_idx += 1
                trt_id += 1

    def get_max_samples(self):
        """Return the maximum number of samples of the source model"""
        values = self._num_samples.values()
        if not values:
            return 1
        return max(values)

    def get_num_samples(self, trt_id):
        """
        :param trt_id: tectonic region type object ID
        :returns: how many times the sources of that TRT are to be sampled
        """
        return self._num_samples.get(trt_id, 1)

    def get_col_idx(self, trt_id, idx):
        """
        :param trt_id: tectonic region type object ID
        :param idx: an integer index from 0 to num_samples
        :returns: the SESCollection ordinal
        """
        return self._col_dict[trt_id, idx]

    def get_trt_id(self, col_idx):
        """
        :param col_idx: the ordinal of a SESCollection
        :returns: the ID of the associated TrtModel
        """
        for (trt_id, idx), cid in self._col_dict.iteritems():
            if cid == col_idx:
                return trt_id
        raise KeyError('There is no TrtModel associated to the collection %d!'
                       % col_idx)

    def get_triples(self):
        """
        Yield triples (trt_id, idx, col_idx) in order
        """
        for (trt_id, idx), col_idx in sorted(self._col_dict.iteritems()):
            yield trt_id, idx, col_idx

    def __repr__(self):
        info_by_model = collections.OrderedDict(
            (sm.path, ('_'.join(sm.path), sm.name,
                       [tm.id for tm in sm.trt_models],
                       sm.gsim_lt.get_num_paths() * sm.samples))
            for sm in self.source_models)
        summary = ['%s, %s, trt=%s: %d realization(s)' % ibm
                   for ibm in info_by_model.itervalues()]
        return '<%s\n%s>' % (
            self.__class__.__name__, '\n'.join(summary))


class CompositeSourceModel(collections.Sequence):
    """
    :param source_model_lt:
        a :class:`openquake.commonlib.logictree.SourceModelLogicTree` instance
    :param source_models:
        a list of :class:`openquake.commonlib.source.SourceModel` tuples
    """
    def __init__(self, source_model_lt, source_models):
        self.source_model_lt = source_model_lt
        self.source_models = list(source_models)
        if len(list(self.sources)) == 0:
            raise RuntimeError('All sources were filtered away')
        self.info = CompositionInfo(source_models)

    @property
    def trt_models(self):
        """
        Yields the TrtModels inside each source model.
        """
        for sm in self.source_models:
            for trt_model in sm.trt_models:
                yield trt_model

    @property
    def sources(self):
        """
        Yield the sources contained in the internal source models.
        """
        for trt_model in self.trt_models:
            for src in trt_model:
                if hasattr(src, 'trt_model_id'):
                    # .trt_model_id is missing for source nodes
                    src.trt_model_id = trt_model.id
                yield src

    def get_rlzs_assoc(self, get_weight=lambda tm: tm.num_ruptures):
        """
        Return a RlzsAssoc with fields realizations, gsim_by_trt,
        rlz_idx and trt_gsims.

        :param get_weight: a function trt_model -> positive number
        """
        assoc = RlzsAssoc(self.info)
        random_seed = self.source_model_lt.seed
        num_samples = self.source_model_lt.num_samples
        idx = 0
        for smodel in self.source_models:
            # count the number of ruptures per tectonic region type
            trts = set()
            for trt_model in smodel.trt_models:
                if get_weight(trt_model) > 0:
                    trts.add(trt_model.trt)
            # recompute the GSIM logic tree if needed
            if trts != set(smodel.gsim_lt.tectonic_region_types):
                smodel.gsim_lt.reduce(trts)
            if num_samples:  # sampling
                rnd = random.Random(random_seed + idx)
                rlzs = logictree.sample(smodel.gsim_lt, smodel.samples, rnd)
            else:  # full enumeration
                rlzs = logictree.get_effective_rlzs(smodel.gsim_lt)
            if rlzs:
                idx = assoc._add_realizations(idx, smodel, rlzs)
            else:
                logging.warn('No realizations for %s, %s',
                             '_'.join(smodel.path), smodel.name)
        if assoc.realizations:
            if num_samples:
                assert len(assoc.realizations) == num_samples
                for rlz in assoc.realizations:
                    rlz.weight = 1. / num_samples
            else:
                tot_weight = sum(rlz.weight for rlz in assoc.realizations)
                if tot_weight == 0:
                    raise ValueError('All realizations have zero weight??')
                elif abs(tot_weight - 1) > 1E-12:  # allow for rounding errors
                    logging.warn('Some source models are not contributing, '
                                 'weights are being rescaled')
                for rlz in assoc.realizations:
                    rlz.weight = rlz.weight / tot_weight
        return assoc

    def __repr__(self):
        """
        Return a string representation of the composite model
        """
        models = ['%d-%s-%s,w=%s [%d trt_model(s)]' % (
            sm.ordinal, sm.name, '_'.join(sm.path), sm.weight,
            len(sm.trt_models)) for sm in self]
        return '<%s\n%s>' % (self.__class__.__name__, '\n'.join(models))

    def __getitem__(self, i):
        """Return the i-th source model"""
        return self.source_models[i]

    def __iter__(self):
        """Return an iterator over the underlying source models"""
        return iter(self.source_models)

    def __len__(self):
        """Return the number of underlying source models"""
        return len(self.source_models)


def _collect_source_model_paths(smlt):
    """
    Given a path to a source model logic tree or a file-like, collect all of
    the soft-linked path names to the source models it contains and return them
    as a uniquified list (no duplicates).
    """
    src_paths = []
    tree = etree.parse(smlt)
    for branch_set in tree.xpath('//nrml:logicTreeBranchSet',
                                 namespaces=PARSE_NS_MAP):

        if branch_set.get('uncertaintyType') == 'sourceModel':
            for branch in branch_set.xpath(
                    './nrml:logicTreeBranch/nrml:uncertaintyModel',
                    namespaces=PARSE_NS_MAP):
                src_paths.append(branch.text)
    return sorted(set(src_paths))<|MERGE_RESOLUTION|>--- conflicted
+++ resolved
@@ -319,8 +319,6 @@
         return idx
 
     def combine_curves(self, results, agg, acc):
-<<<<<<< HEAD
-=======
         """
         :param results: dictionary (trt_model_id, gsim_name) -> curves
         :param agg: aggregation function (composition of probabilities)
@@ -333,7 +331,6 @@
         return ad
 
     def combine(self, results, agg=agg_prob):
->>>>>>> 9bdf09b1
         """
         :param results: a dictionary (trt_model_id, gsim_name) -> floats
         :param agg: an aggregation function
@@ -356,7 +353,7 @@
         ... ('T2', 'D'): 0.04,
         ... ('T2', 'E'): 0.05,}
         ...
-        >>> combinations = assoc.combine(results, operator.add, 0)
+        >>> combinations = assoc.combine(results, operator.add)
         >>> for key, value in sorted(combinations.items()): print key, value
         r0 0.05
         r1 0.06
@@ -378,28 +375,10 @@
         the aggregation function is the `agg_curves` function, a composition of
         probability, which however is close to the sum for small probabilities.
         """
-<<<<<<< HEAD
-        ad = AccumDict({rlz: acc for rlz in self.realizations})
-        for key, value in results.iteritems():
-            for rlz in self.rlzs_assoc[key]:
-                ad[rlz] = agg(ad[rlz], value)
-        return ad
-
-    def combine(self, results):
-        """
-        Combine probabilities. Works when results is a dictionary
-        key -> array of floats
-        """
-        ad = AccumDict({rlz: 0 for rlz in self.realizations})
-        for key, value in results.iteritems():
-            for rlz in self.rlzs_assoc[key]:
-                ad[rlz] = agg_prob(ad[rlz], value)
-=======
         ad = AccumDict()
         for key, value in results.iteritems():
             for rlz in self.rlzs_assoc[key]:
                 ad[rlz] = agg(ad.get(rlz, 0), value)
->>>>>>> 9bdf09b1
         return ad
 
     def __iter__(self):
