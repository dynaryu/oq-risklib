--- conflicted
+++ resolved
@@ -411,11 +411,7 @@
             if oq.conditional_loss_poes:
                 loss_map_stats[:][stat.loss_type] = maps
 
-<<<<<<< HEAD
-        for i, stats in enumerate(mean_quantiles(oq.quantile_loss_curves)):
-=======
         for i, stats in enumerate(_mean_quantiles(oq.quantile_loss_curves)):
->>>>>>> 38210a26
             self.store(loss_curve_key, stats, loss_curve_stats[i])
             if oq.insured_losses:
                 self.store(loss_curve_key + '_ins', stats, ins_curve_stats[i])
